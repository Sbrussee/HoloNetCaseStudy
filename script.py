import HoloNet as hn

import sys
import os
from os import path
import requests
import argparse
import pickle
import pandas as pd
import numpy as np
import scanpy as sc
import squidpy as sq
import matplotlib.pyplot as plt
import torch

#Remove warnings from output
import warnings
warnings.filterwarnings('ignore')
hn.set_figure_params(tex_fonts=False)
sc.settings.figdir = './figures/'

#Get current directory, make sure output directory exists
dirpath = os.getcwd()
outpath = dirpath + "/output"
if not os.path.exists(outpath):
    os.mkdir("output")

#Check if GPU is available
if torch.cuda.is_available():
    print("GPU available.")
else:
    print("GPU unavailable")

#Build CL argument parser
parser = argparse.ArgumentParser(prog="GNN-Framework",
                                description="Framework for testing GNN-based CCC inference methods")
parser.add_argument("-d", '--dataset', default="brca_visium", help='Which dataset to analyze')
parser.add_argument('-hn', '--holonet', action='store_true', help='Whether to apply HoloNet')
parser.add_argument('-g', '--genes', help='List of target genes to query')
parser.add_argument('-p', '--pairs', help='List of ligand receptor pairs to query')
args = parser.parse_args()

class holonet_pipeline:
    """
        - dataset: AnnData dataset to analyze
        - organism: Organism of dataset: mouse/human
        - list_of_target_genes: List of target genes to train models for
        - list_of_target_lr : List of LR-pairs to visualize
        - name: Name of the dataset (for use in plotting)
    """
    def __init__(self, dataset, organism, list_of_target_genes=[], list_of_target_lr=[], name=""):
        self.dataset = dataset
        self.organism = organism
        self.list_of_target_genes = list_of_target_genes
        self.list_of_target_lr = list_of_target_lr
        self.name = name

        self.visualize_dataset()
        #Load the Ligand-Receptor matrix
        self.load_lr_df()
        #Create the Cellular Event tensor
        self.load_ce_tensor()
        #Visualize each LR-pair
<<<<<<< HEAD
        """
        if len(list_of_target_genes) < 1:
            for pair in self.expressed_lr_df['LR_Pair'].to_list():
                self.visualize_ce_tensors(pair)
        else:
            for pair in list_of_target_lr:
                self.visualize_ce_tensors(pair)
        """
=======
        if len(list_of_target_lr) < 1:
            list_of_target_lr = self.expressed_lr_df['LR_Pair'].to_list()
        for pair in list_of_target_lr:
            self.visualize_ce_tensors(pair)

>>>>>>> a9631506
        self.preprocessing_for_gcn_model()
        model_per_gene = {}
        if len(list_of_target_genes) < 1:
            list_of_target_genes = self.used_gene_list
        self.multitarget_training(list_of_target_genes, list_of_target_lr)



    def visualize_dataset(self):
        print("Visualizing dataset...")
        #Plot cell type percentages
        hn.pl.plot_cell_type_proportion(dataset, plot_cell_type='stroma', fname="cell_type_proportions.png")

        #Cell type labels per spot
        sc.pl.spatial(dataset, color=['cell_type'], size=1.4, alpha=0.7,
        palette=hn.brca_default_color_celltype, save="spatial.png")



    def load_lr_df(self):
        print("Load expression matrix...")
        #Load human L-R database from CellChatDB, Connectome also possible
        self.interaction_db, self.cofactor_db, self.complex_db = hn.pp.load_lr_df(human_or_mouse=self.organism)
        #Filter LR-pairs by occuring at a percentage of cells (0.3)
        if path.exists("output/expressed_lr_df_"+self.name+".csv"):
            self.expressed_lr_df = pd.read_csv("output/expressed_lr_df_" + self.name + ".csv")
        else:
            self.expressed_lr_df = hn.pp.get_expressed_lr_df(self.interaction_db, self.complex_db,
                                                             self.dataset, expressed_prop=0.15)
            self.expressed_lr_df.to_csv("output/expressed_lr_df_" + self.name + ".csv")
        print("LR dataframe shape: "+str(self.expressed_lr_df.shape))

    def load_ce_tensor(self):
        print("creating CE tensor...")
        """
        As ligand molecules from a single source can only cover a limited region,
        We select a range around the ligand denoted as w_best
        """
        #We can select the default one for visium, we could specify it ourselves too
        self.w_best = hn.tl.default_w_visium(self.dataset)
        hn.pl.select_w(self.dataset, w_best=self.w_best)

        #Now we can build the multi-view CCC network:
        #We construct a expression dataframe
        if path.exists("output/elements_expr_df_dict_"+self.name+".pkl"):
            with open("output/elements_expr_df_dict_"+self.name+".pkl", 'rb') as f:
                self.elements_expr_df_dict = pickle.load(f)
        else:
            self.elements_expr_df_dict = hn.tl.elements_expr_df_calculate(self.expressed_lr_df, self.complex_db,
                                                                    self.cofactor_db, self.dataset)
            with open("output/elements_expr_df_dict_"+self.name+".pkl", 'wb') as f:
                pickle.dump(self.elements_expr_df_dict, f)

        #Now we compute the tensor of communication events
        if path.exists("output/ce_tensor_"+self.name+".pkl"):
            with open("output/ce_tensor_"+self.name+".pkl", 'rb') as f:
                ce_tensor = pickle.load(f)
        else:
            ce_tensor = hn.tl.compute_ce_tensor(self.expressed_lr_df, self.w_best,
                                                 self.elements_expr_df_dict, self.dataset)
            with open('output/ce_tensor_'+self.name+".pkl", 'wb') as f:
                pickle.dump(ce_tensor, f)
        #We can then filter the edges with low specifities
        if path.exists("output/filtered_ce_tensor_"+self.name+".pkl"):
            with open("output/filtered_ce_tensor_"+self.name+".pkl", 'rb') as f:
                self.filtered_ce_tensor = pickle.load(f)
        else:
            self.filtered_ce_tensor = hn.tl.filter_ce_tensor(ce_tensor, self.dataset, self.expressed_lr_df,
                                                             self.elements_expr_df_dict, self.w_best)
            with open("output/filtered_ce_tensor_"+self.name+".pkl", 'wb') as f:
                pickle.dump(self.filtered_ce_tensor, f)

    def visualize_ce_tensors(self, target_lr="TGFB1:(TGFBR1+TGFBR2)"):
        print("Visualizing CE tensors...")
        #Now that we have our views, we can visualize each CE both on cell-level as well as on cell-type-level
        #We can use either degree or eigenvector centrality as CE strength per cell/spot
        #For example, let's see it for TGFB1:(TGFBR1+TGFBR2)

        hn.pl.ce_hotspot_plot(self.filtered_ce_tensor, self.dataset,
        lr_df=self.expressed_lr_df, plot_lr=target_lr, fname='output/ce_hotspot_'+self.name+"_"+target_lr+".png")

        #Now based on eigenvector centrality
        hn.pl.ce_hotspot_plot(self.filtered_ce_tensor, self.dataset,
        lr_df=self.expressed_lr_df, plot_lr=target_lr, fname='output/ce_hotspot_eigenvector_'+self.name+"_"+target_lr+".png",
        centrality_measure='eigenvector')

        #We can also plot the cell-type CE network.
        #for this, we need to load the cell-type percentages per spot
        self.cell_type_mat, self.cell_type_names = hn.pr.get_continuous_cell_type_tensor(self.dataset,
                                                                              continuous_cell_type_slot='predicted_cell_type')

        _ = hn.pl.ce_cell_type_network_plot(self.filtered_ce_tensor, self.cell_type_mat, self.cell_type_names,
        lr_df=self.expressed_lr_df, plot_lr=target_lr, edge_thres=0.2,
        palette=hn.brca_default_color_celltype, fname='output/cell_type_network_'+self.name+"_"+target_lr+".png")

        #We can perform agglomerative clustering for the igand-receptor pairs based on the centrality measures.
        cell_cci_centrality = hn.tl.compute_ce_network_eigenvector_centrality(self.filtered_ce_tensor)
        self.clustered_expressed_LR_df, _ = hn.tl.cluster_lr_based_on_ce(self.filtered_ce_tensor, self.dataset, self.expressed_lr_df,
        w_best=self.w_best, cell_cci_centrality=cell_cci_centrality)

        #Now plot a dendogram using this clustering
        hn.pl.lr_clustering_dendrogram(_, self.expressed_lr_df, [target_lr],
        dflt_col="#333333",fname="output/clust_dendogram_"+self.name+"_"+target_lr+".png")

        #We can also plot the general CE hotspots for each ligand-receptor cluster
        hn.pl.lr_cluster_ce_hotspot_plot(lr_df=self.clustered_expressed_LR_df,
        cell_cci_centrality=cell_cci_centrality,
        adata=self.dataset, fname='output/general_ce_hotspot_'+self.name+"_"+target_lr+".png")

    def preprocessing_for_gcn_model(self):
        print("Preprocessing for GCN model...")
        #Select all target genes
        self.target_all_gene_expr, self.used_gene_list = hn.pr.get_gene_expr(self.dataset, self.expressed_lr_df, self.complex_db)
        #Now we need to build our feature matrix of cell types
        self.cell_type_tensor, self.cell_type_names = hn.pr.get_continuous_cell_type_tensor(self.dataset, continuous_cell_type_slot="predicted_cell_type")
        #And the adjancancy matrix of our cell network
        self.adjancancy_matrix = hn.pr.adj_normalize(adj=self.filtered_ce_tensor, cell_type_tensor=self.cell_type_tensor,
                                                     only_between_cell_type=True)

    def train_gcn_model(self, gene):
        print(f"Training GCN model for gene {gene}")
        #Now we can train a GCN-model for predicting the gene expression of a specific gene
        #First, we need to select the target gene to predict
        target = hn.pr.get_one_case_expr(self.target_all_gene_expr, cases_list=self.used_gene_list,
                                         used_case_name=gene)
        sc.pl.spatial(dataset, color=[gene], cmap="Spectral_r", size=1.4, alpha=0.7, save=f"{gene}_truthexpr.png")
        #We can then train our model
        if torch.cuda.is_available():
            print("Started training using GPU...")
            trained_MGC_model = hn.pr.mgc_repeat_training(self.cell_type_tensor, self.adjancancy_matrix,
                                                                    target, device='gpu')
        else:
            print("Started training using CPU...")
            trained_MGC_model = hn.pr.mgc_repeat_training(self.cell_type_tensor, self.adjancancy_matrix,
                                                                    target)
        return trained_MGC_model



    def visualize_gcn_output(self, gene, model, lr_pair="all"):
        print("Visualizing GCN output...")
        MGC_model_only_type_list, \
        used_gene_list = hn.pr.load_model_list(self.cell_type_tensor, self.adjancancy_matrix, project_name=name+"_only_type",
                                               only_cell_type=True)
        MGC_model_type_GCN_list, \
        used_gene_list = hn.pr.load_model_list(self.cell_type_tensor, self.adjancancy_matrix, project_name=name+"_GCN")
        #Now that our model is trained, we can visualize the model results
        for model in MGC_model_type_GCN_list:
            #Let's plot the top 15 LR pairs
            ranked_LR_df = hn.pl.lr_rank_in_mgc(model, self.expressed_lr_df,
                                                plot_cluster=False, repeat_attention_scale=True,
                                                fname="output/LR_ranking_"+self.name+"_trained_for_"+gene+".png")
            cluster_ranked_LR_df = hn.pl.lr_rank_in_mgc(model, self.clustered_expressed_LR_df,
                                                plot_cluster=True, cluster_col=True, repeat_attention_scale=True,
                                                fname="output/LR_ranking_clustered_"+self.name+"_trained_for_"+gene+".png")
            #Now we can plot the cell-type level FCE network
            _ = hn.pl.fce_cell_type_network_plot(model, self.expressed_lr_df, self.cell_type_tensor, self.adjancancy_matrix,
                                                 self.cell_type_names, plot_lr=lr_pair, edge_thres=0.2,
                                                 palette=hn.brca_default_color_celltype,
                                                 fname="output/fce_cell_type_network_"+self.name+"_trained_on_"+self.gene+"_"+lr_pair+".png")
            #Plot Delta E proportion per cell type
            delta_e = hn.pl.delta_e_proportion(model, self.cell_type_tensor, self.adjancancy_matrix,
                                               self.cell_type_names, palette = hn.brca_default_color_celltype,
                                               fname="output/delta_plot_"+self.name+"_trained_on_"+gene+".png")



    def multitarget_training(self, genes_to_plot=[], lr_to_plot=[]):
        print("Training GCN for all genes...")
        print(dirpath+"_tmp_save_model/"+self.name+"_GCN")
        if not path.isdir(os.path.join(dirpath, "_tmp_save_model/"+self.name+"_GCN")):
            print("Train model for all genes..")
            #We can model all target genes to get an idea of the genes which are more affected by CCC
            if torch.cuda.is_available():
                MGC_model_only_type_list, \
                MGC_model_type_GCN_list = hn.pr.mgc_training_for_multiple_targets(self.cell_type_tensor,
                                                self.adjancancy_matrix, self.target_all_gene_expr, device='gpu')
            else:
                MGC_model_only_type_list, \
                MGC_model_type_GCN_list = hn.pr.mgc_training_for_multiple_targets(self.cell_type_tensor,
                                                self.adjancancy_matrix, self.target_all_gene_expr)
        else:
            print("Models were already trained, loading trained models...")
            MGC_model_only_type_list, \
            used_gene_list = hn.pr.load_model_list(self.cell_type_tensor, self.adjancancy_matrix, project_name=name+"_only_type",
                                                   only_cell_type=True)
            MGC_model_type_GCN_list, \
            used_gene_list = hn.pr.load_model_list(self.cell_type_tensor, self.adjancancy_matrix, project_name=name+"_GCN")
        #Predict the expression using GCN+cell type vs only using cell type
        predicted_expr_type_GCN_df = hn.pr.get_mgc_result_for_multiple_targets(MGC_model_type_GCN_list,
                                                                        self.cell_type_tensor, self.adjancancy_matrix,
                                                                        self.used_gene_list, self.dataset)
        predicted_expr_only_type_df = hn.pr.get_mgc_result_for_multiple_targets(MGC_model_only_type_list,
                                                                        self.cell_type_tensor, self.adjancancy_matrix,
                                                                        self.used_gene_list, self.dataset)
        predicted_expr_type_GCN_df.to_csv("output/pred_expr_GCN.csv")
        predicted_expr_only_type_df.to_csv("output/pred_expr_noGCN.csv")


        #We can compare the pearson correlation between the two predictions to identify CCC-dominated genes
        for gene in genes_to_plot:
            only_type_vs_GCN_all = hn.pl.find_genes_linked_to_ce(predicted_expr_type_GCN_df,
                                                                 predicted_expr_only_type_df,
                                                                 self.used_gene_list, self.target_all_gene_expr,
                                                                 plot_gene_list=[gene], linewidths=5,
                                                                 fname="output/pred_correlation_"+gene+"_"+self.name+".png")
            only_type_vs_GCN_all.to_csv("output/correlation_diff_df_"+name+".csv")

        correlation_per_gene = {}
        #Lets visualize each model
        for model_list, gene in zip(MGC_model_type_GCN_list, self.used_gene_list):
            #Plot the predicted and true expression per gene
            predicted = hn.pl.plot_mgc_result(model_list, self.dataset, self.cell_type_tensor, self.adjancancy_matrix,
                                              fname=f"output/pred_expr_GCN_{gene}_{self.name}")
            truth = sc.pl.spatial(self.dataset, color=[gene], cmap="Spectral_r", size=1.4, alpha=0.7)
            correlation_per_gene[gene] = np.corrcoef(predicted.T, truth.T)[0,1]

            #Plot the LR-ranking based on attention
            ranked_LR = hn.pl.lr_rank_in_mgc(model_list, self.expressed_lr_df,
                                             plot_cluster=False, repeat_attention_scale=True,
                                             fname=f"output/ranked_LR_test_"+self.name+"_trained_on_"+gene+".png")
            _ = hn.pl.fce_cell_type_network_plot(model_list, self.expressed_lr_df, self.cell_type_tensor, self.adjancancy_matrix,
                                                 self.cell_type_names, plot_lr='all', edge_thres=0.2,
                                                 palette=hn.brca_default_color_celltype,
                                                 fname="output/fce_cell_type_network_all"+self.name+"_trained_on_"+gene+".png")
            delta_e = hn.pl.delta_e_proportion(model_list, self.cell_type_tensor, self.adjancancy_matrix,
                                               self.cell_type_names, palette = hn.brca_default_color_celltype,
                                               fname="output/delta_plot_"+self.name+"_trained_on_"+gene+".png")
            for pair in lr_to_plot:
                _ = hn.pl.fce_cell_type_network_plot(model_list, self.expressed_lr_df, self.cell_type_tensor, self.adjancancy_matrix,
                                                     self.cell_type_names, plot_lr=pair, edge_thres=0.2,
                                                     palette=hn.brca_default_color_celltype,
                                                     fname="output/fce_cell_type_network_"+pair+"_"+self.name+"_trained_on_"+gene+".png")
        with open("output/truth_correlation_"+self.name, 'wb') as f:
            pickle.dump(correlation_per_gene, f)


        #Save all results
        all_target_result = hn.pl.save_mgc_interpretation_for_all_target(MGC_model_type_GCN_list,
                                                                         self.cell_type_tensor, self.adjancancy_matrix,
                                                                 self.used_gene_list, self.expressed_lr_df.reset_index(), self.cell_type_names,
                                                                 LR_pair_num_per_target=15,
                                                                 heatmap_plot_lr_num=15,
                                                                 edge_thres=0.2,
                                                                 save_fce_plot=True,
                                                                 palette=hn.brca_default_color_celltype,
                                                                 figures_save_folder='./output/all_target/',
                                                                 project_name=name+"_all_targets")

        #Visualize each model

        #Save the only-type models
        hn.pr.save_model_list(MGC_model_only_type_list, project_name=name+"_only_type",
                              target_gene_name_list=self.used_gene_list)
        #Save the GCN models
        hn.pr.save_model_list(MGC_model_type_GCN_list, project_name=name+"_GCN",
                              target_gene_name_list=self.used_gene_list)



#Make sure the plot layout works correctly
plt.rcParams.update({'figure.autolayout':True, 'savefig.bbox':'tight'})


print("args given: ", args)
print("Loading dataset...")
if args.dataset == 'brca_visium':
    #Load example Visium dataset (24,923 genes, 3798 spots)
    dataset = hn.pp.load_brca_visium_10x()
    name = 'brca_visium'
    organism = 'human'

elif args.dataset == 'resolve':
    if not os.path.exists(dirpath+"/data"):
        os.mkdir("data")
    if not os.path.exists(dirpath+"/data/resolve.h5ad"):
        print("Downloading RESOLVE dataset:")
        link = requests.get("https://dl01.irc.ugent.be/spatial/adata_objects/adataA1-1.h5ad")
        with open('data/resolve.h5ad', 'wb') as f:
            f.write(link.content)
    dataset = sc.read("data/resolve.h5ad")
    organism = 'mouse'

elif args.dataset == 'nanostring':
    full = sq.read.nanostring(path="data/Lung5_Rep1",
                       counts_file="Lung5_Rep1_exprMat_file.csv",
                       meta_file="Lung5_Rep1_metadata_file.csv",
                       fov_file="Lung5_Rep1_fov_positions_file.csv")
    organism = 'human'
    name= 'Lung5_Rep1'
    #Subset nanostring data in 4 parts
    size_obs = full.X[0]
    breakpoints = int(size_obs/4), int(size_obs/2), int((size_obs/4)*3)
    for i, point in enumerate(breakpoints):
        dataset = full[:point]

        print(f"Analyzing chunk {i} from {name} from {organism}...")
        holonet_pipeline(dataset, organism, name=name+"chunk"+str(i), list_of_target_lr=[], list_of_target_genes=[])


else:
    print("No dataset selected...")
    sys.exit()

#Make sure the plot layout works correctly
plt.rcParams.update({'figure.autolayout':True, 'savefig.bbox':'tight'})

print(f"Analyzing {dataset} from {organism}...")
holonet_pipeline(dataset, organism, name=name, list_of_target_lr=[], list_of_target_genes=[])<|MERGE_RESOLUTION|>--- conflicted
+++ resolved
@@ -61,22 +61,17 @@
         #Create the Cellular Event tensor
         self.load_ce_tensor()
         #Visualize each LR-pair
-<<<<<<< HEAD
-        """
         if len(list_of_target_genes) < 1:
             for pair in self.expressed_lr_df['LR_Pair'].to_list():
                 self.visualize_ce_tensors(pair)
         else:
             for pair in list_of_target_lr:
                 self.visualize_ce_tensors(pair)
-        """
-=======
         if len(list_of_target_lr) < 1:
             list_of_target_lr = self.expressed_lr_df['LR_Pair'].to_list()
         for pair in list_of_target_lr:
             self.visualize_ce_tensors(pair)
 
->>>>>>> a9631506
         self.preprocessing_for_gcn_model()
         model_per_gene = {}
         if len(list_of_target_genes) < 1:
